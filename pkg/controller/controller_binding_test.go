/*
Copyright 2017 The Kubernetes Authors.

Licensed under the Apache License, Version 2.0 (the "License");
you may not use this file except in compliance with the License.
You may obtain a copy of the License at

    http://www.apache.org/licenses/LICENSE-2.0

Unless required by applicable law or agreed to in writing, software
distributed under the License is distributed on an "AS IS" BASIS,
WITHOUT WARRANTIES OR CONDITIONS OF ANY KIND, either express or implied.
See the License for the specific language governing permissions and
limitations under the License.
*/

package controller

import (
	"encoding/json"
	"errors"
	"fmt"
	"net/http"
	"reflect"
	"strings"
	"testing"
	"time"

	scmeta "github.com/kubernetes-incubator/service-catalog/pkg/api/meta"
	"github.com/kubernetes-incubator/service-catalog/pkg/apis/servicecatalog/v1alpha1"
	osb "github.com/pmorie/go-open-service-broker-client/v2"
	fakeosb "github.com/pmorie/go-open-service-broker-client/v2/fake"

	metav1 "k8s.io/apimachinery/pkg/apis/meta/v1"
	"k8s.io/apimachinery/pkg/runtime"
	"k8s.io/apimachinery/pkg/util/diff"
	utilfeature "k8s.io/apiserver/pkg/util/feature"

	scfeatures "github.com/kubernetes-incubator/service-catalog/pkg/features"
	"k8s.io/client-go/pkg/api"
	"k8s.io/client-go/pkg/api/v1"
	clientgotesting "k8s.io/client-go/testing"
)

// TestReconcileBindingNonExistingInstance tests reconcileBinding to ensure a
// binding fails as expected when an instance to bind to doesn't exist.
func TestReconcileServiceInstanceCredentialNonExistingServiceInstance(t *testing.T) {
	_, fakeCatalogClient, fakeServiceBrokerClient, testController, _ := newTestController(t, noFakeActions())

	binding := &v1alpha1.ServiceInstanceCredential{
		ObjectMeta: metav1.ObjectMeta{
			Name:       testServiceInstanceCredentialName,
			Generation: 1,
		},
		Spec: v1alpha1.ServiceInstanceCredentialSpec{
			ServiceInstanceRef: v1.LocalObjectReference{Name: "nothere"},
			ExternalID:         bindingGUID,
		},
	}

	err := testController.reconcileServiceInstanceCredential(binding)
	if err == nil {
		t.Fatal("binding nothere was found and it should not be found")
	}

	brokerActions := fakeServiceBrokerClient.Actions()
	assertNumberOfServiceBrokerActions(t, brokerActions, 0)

	actions := fakeCatalogClient.Actions()
	assertNumberOfActions(t, actions, 1)

	// There should only be one action that says it failed because no such instance exists.
	updateAction := actions[0].(clientgotesting.UpdateAction)
	if e, a := "update", updateAction.GetVerb(); e != a {
		t.Fatalf("Unexpected verb on actions[0]; expected %v, got %v", e, a)
	}
	updatedServiceInstanceCredential := assertUpdateStatus(t, actions[0], binding)
	assertServiceInstanceCredentialReadyFalse(t, updatedServiceInstanceCredential, errorNonexistentServiceInstanceReason)

	events := getRecordedEvents(testController)
	assertNumEvents(t, events, 1)

	expectedEvent := api.EventTypeWarning + " " + errorNonexistentServiceInstanceReason + " " + "ServiceInstanceCredential \"/test-binding\" references a non-existent ServiceInstance \"/nothere\""
	if e, a := expectedEvent, events[0]; e != a {
		t.Fatalf("Received unexpected event: %v", a)
	}
}

// TestReconcileBindingNonExistingServiceClass tests reconcileBinding to ensure a
// binding fails as expected when a serviceclass does not exist.
func TestReconcileServiceInstanceCredentialNonExistingServiceClass(t *testing.T) {
	_, fakeCatalogClient, fakeServiceBrokerClient, testController, sharedInformers := newTestController(t, noFakeActions())

	sharedInformers.ServiceBrokers().Informer().GetStore().Add(getTestServiceBroker())
	sharedInformers.ServiceClasses().Informer().GetStore().Add(getTestServiceClass())
	instance := &v1alpha1.ServiceInstance{
		ObjectMeta: metav1.ObjectMeta{Name: testServiceInstanceName, Namespace: testNamespace},
		Spec: v1alpha1.ServiceInstanceSpec{
			ServiceClassName: "nothere",
			PlanName:         testPlanName,
			ExternalID:       instanceGUID,
		},
	}
	sharedInformers.ServiceInstances().Informer().GetStore().Add(instance)

	binding := &v1alpha1.ServiceInstanceCredential{
		ObjectMeta: metav1.ObjectMeta{
			Name:       testServiceInstanceCredentialName,
			Namespace:  testNamespace,
			Generation: 1,
		},
		Spec: v1alpha1.ServiceInstanceCredentialSpec{
			ServiceInstanceRef: v1.LocalObjectReference{Name: testServiceInstanceName},
			ExternalID:         bindingGUID,
		},
	}

	err := testController.reconcileServiceInstanceCredential(binding)
	if err == nil {
		t.Fatal("serviceclass nothere was found and it should not be found")
	}

	brokerActions := fakeServiceBrokerClient.Actions()
	assertNumberOfServiceBrokerActions(t, brokerActions, 0)

	actions := fakeCatalogClient.Actions()
	assertNumberOfActions(t, actions, 1)

	// There should only be one action that says it failed because no such service class.
	updatedServiceInstanceCredential := assertUpdateStatus(t, actions[0], binding)
	assertServiceInstanceCredentialReadyFalse(t, updatedServiceInstanceCredential, errorNonexistentServiceClassMessage)

	events := getRecordedEvents(testController)
	assertNumEvents(t, events, 1)

	expectedEvent := api.EventTypeWarning + " " + errorNonexistentServiceClassMessage + " " + "ServiceInstanceCredential \"test-ns/test-binding\" references a non-existent ServiceClass \"nothere\""
	if e, a := expectedEvent, events[0]; e != a {
		t.Fatalf("Received unexpected event: %v", a)
	}
}

// TestReconcileBindingWithSecretConflict tests reconcileBinding to ensure a
// binding with an existing secret not owned by the bindings fails as expected.
func TestReconcileServiceInstanceCredentialWithSecretConflict(t *testing.T) {
	fakeKubeClient, fakeCatalogClient, fakeServiceBrokerClient, testController, sharedInformers := newTestController(t, fakeosb.FakeClientConfiguration{
		BindReaction: &fakeosb.BindReaction{
			Response: &osb.BindResponse{
				Credentials: map[string]interface{}{
					"a": "b",
					"c": "d",
				},
			},
		},
	})

	addGetNamespaceReaction(fakeKubeClient)
	// existing Secret with nil controllerRef
	addGetSecretReaction(fakeKubeClient, &v1.Secret{
		ObjectMeta: metav1.ObjectMeta{Name: testServiceInstanceCredentialName, Namespace: testNamespace},
	})

	sharedInformers.ServiceBrokers().Informer().GetStore().Add(getTestServiceBroker())
	sharedInformers.ServiceClasses().Informer().GetStore().Add(getTestServiceClass())
	sharedInformers.ServiceInstances().Informer().GetStore().Add(getTestServiceInstanceWithStatus(v1alpha1.ConditionTrue))

	binding := &v1alpha1.ServiceInstanceCredential{
		ObjectMeta: metav1.ObjectMeta{
			Name:       testServiceInstanceCredentialName,
			Namespace:  testNamespace,
			Generation: 1,
		},
		Spec: v1alpha1.ServiceInstanceCredentialSpec{
			ServiceInstanceRef: v1.LocalObjectReference{Name: testServiceInstanceName},
			ExternalID:         bindingGUID,
			SecretName:         testServiceInstanceCredentialSecretName,
		},
	}

	err := testController.reconcileServiceInstanceCredential(binding)
	if err == nil {
		t.Fatalf("a binding should fail to create a secret: %v", err)
	}

	brokerActions := fakeServiceBrokerClient.Actions()
	assertNumberOfServiceBrokerActions(t, brokerActions, 1)
	assertBind(t, brokerActions[0], &osb.BindRequest{
		BindingID:  bindingGUID,
		InstanceID: instanceGUID,
		ServiceID:  serviceClassGUID,
		PlanID:     planGUID,
		AppGUID:    strPtr(testNsUID),
		BindResource: &osb.BindResource{
			AppGUID: strPtr(testNsUID),
		},
	})

	actions := fakeCatalogClient.Actions()
	assertNumberOfActions(t, actions, 1)
	updatedServiceInstanceCredential := assertUpdateStatus(t, actions[0], binding).(*v1alpha1.ServiceInstanceCredential)
	assertServiceInstanceCredentialReadyFalse(t, updatedServiceInstanceCredential)

	kubeActions := fakeKubeClient.Actions()
	assertNumberOfActions(t, kubeActions, 2)

	// first action is a get on the namespace
	// second action is a get on the secret
	action := kubeActions[1].(clientgotesting.GetAction)
	if e, a := "get", action.GetVerb(); e != a {
		t.Fatalf("Unexpected verb on action; expected %v, got %v", e, a)
	}
	if e, a := "secrets", action.GetResource().Resource; e != a {
		t.Fatalf("Unexpected resource on action; expected %v, got %v", e, a)
	}

	events := getRecordedEvents(testController)
	assertNumEvents(t, events, 1)

	expectedEvent := api.EventTypeWarning + " " + errorInjectingBindResultReason
	if e, a := expectedEvent, events[0]; !strings.HasPrefix(a, e) {
		t.Fatalf("Received unexpected event: %v", a)
	}
}

// TestReconcileBindingWithParameters tests reconcileBinding to ensure a
// binding with parameters will be passed to the broker properly.
func TestReconcileServiceInstanceCredentialWithParameters(t *testing.T) {
	fakeKubeClient, fakeCatalogClient, fakeServiceBrokerClient, testController, sharedInformers := newTestController(t, fakeosb.FakeClientConfiguration{
		BindReaction: &fakeosb.BindReaction{
			Response: &osb.BindResponse{
				Credentials: map[string]interface{}{
					"a": "b",
					"c": "d",
				},
			},
		},
	})

	addGetNamespaceReaction(fakeKubeClient)
	addGetSecretNotFoundReaction(fakeKubeClient)

	sharedInformers.ServiceBrokers().Informer().GetStore().Add(getTestServiceBroker())
	sharedInformers.ServiceClasses().Informer().GetStore().Add(getTestServiceClass())
	sharedInformers.ServiceInstances().Informer().GetStore().Add(getTestServiceInstanceWithStatus(v1alpha1.ConditionTrue))

	binding := &v1alpha1.ServiceInstanceCredential{
		ObjectMeta: metav1.ObjectMeta{
			Name:       testServiceInstanceCredentialName,
			Namespace:  testNamespace,
			Generation: 1,
		},
		Spec: v1alpha1.ServiceInstanceCredentialSpec{
			ServiceInstanceRef: v1.LocalObjectReference{Name: testServiceInstanceName},
			ExternalID:         bindingGUID,
			SecretName:         testServiceInstanceCredentialSecretName,
		},
	}

	parameters := bindingParameters{Name: "test-param"}
	parameters.Args = append(parameters.Args, "first-arg")
	parameters.Args = append(parameters.Args, "second-arg")
	b, err := json.Marshal(parameters)
	if err != nil {
		t.Fatalf("Failed to marshal parameters %v : %v", parameters, err)
	}
	binding.Spec.Parameters = &runtime.RawExtension{Raw: b}

	err = testController.reconcileServiceInstanceCredential(binding)
	if err != nil {
		t.Fatalf("a valid binding should not fail: %v", err)
	}

	brokerActions := fakeServiceBrokerClient.Actions()
	assertNumberOfServiceBrokerActions(t, brokerActions, 1)
	assertBind(t, brokerActions[0], &osb.BindRequest{
		BindingID:  bindingGUID,
		InstanceID: instanceGUID,
		ServiceID:  serviceClassGUID,
		PlanID:     planGUID,
		AppGUID:    strPtr(testNsUID),
		Parameters: map[string]interface{}{
			"args": []interface{}{
				"first-arg",
				"second-arg",
			},
			"name": "test-param",
		},
		BindResource: &osb.BindResource{
			AppGUID: strPtr(testNsUID),
		},
	})

	actions := fakeCatalogClient.Actions()
	assertNumberOfActions(t, actions, 1)
	updatedServiceInstanceCredential := assertUpdateStatus(t, actions[0], binding).(*v1alpha1.ServiceInstanceCredential)
	assertServiceInstanceCredentialReadyTrue(t, updatedServiceInstanceCredential)

	kubeActions := fakeKubeClient.Actions()
	assertNumberOfActions(t, kubeActions, 3)

	// first action is a get on the namespace
	// second action is a get on the secret
	action := kubeActions[2].(clientgotesting.CreateAction)
	if e, a := "create", action.GetVerb(); e != a {
		t.Fatalf("Unexpected verb on action; expected %v, got %v", e, a)
	}
	if e, a := "secrets", action.GetResource().Resource; e != a {
		t.Fatalf("Unexpected resource on action; expected %v, got %v", e, a)
	}
	actionSecret, ok := action.GetObject().(*v1.Secret)
	if !ok {
		t.Fatal("couldn't convert secret into a v1.Secret")
	}
	controllerRef := GetControllerOf(actionSecret)
	if controllerRef == nil || controllerRef.UID != updatedServiceInstanceCredential.UID {
		t.Fatalf("Secret is not owned by the ServiceInstanceCredential: %v", controllerRef)
	}
	if !IsControlledBy(actionSecret, updatedServiceInstanceCredential) {
		t.Fatal("Secret is not owned by the ServiceInstanceCredential")
	}
	if e, a := testServiceInstanceCredentialSecretName, actionSecret.Name; e != a {
		t.Fatalf("Unexpected name of secret; expected %v, got %v", e, a)
	}
	value, ok := actionSecret.Data["a"]
	if !ok {
		t.Fatal("Didn't find secret key 'a' in created secret")
	}
	if e, a := "b", string(value); e != a {
		t.Fatalf("Unexpected value of key 'a' in created secret; expected %v got %v", e, a)
	}
	value, ok = actionSecret.Data["c"]
	if !ok {
		t.Fatal("Didn't find secret key 'a' in created secret")
	}
	if e, a := "d", string(value); e != a {
		t.Fatalf("Unexpected value of key 'c' in created secret; expected %v got %v", e, a)
	}

	events := getRecordedEvents(testController)
	assertNumEvents(t, events, 1)

	expectedEvent := api.EventTypeNormal + " " + successInjectedBindResultReason + " " + successInjectedBindResultMessage
	if e, a := expectedEvent, events[0]; e != a {
		t.Fatalf("Received unexpected event: %v", a)
	}
}

// TestReconcileBindingNonbindableServiceClass tests reconcileBinding to ensure a
// binding for an instance that references a non-bindable service class and a
// non-bindable plan fails as expected.
func TestReconcileServiceInstanceCredentialNonbindableServiceClass(t *testing.T) {
	_, fakeCatalogClient, fakeServiceBrokerClient, testController, sharedInformers := newTestController(t, noFakeActions())

	sharedInformers.ServiceBrokers().Informer().GetStore().Add(getTestServiceBroker())
	sharedInformers.ServiceClasses().Informer().GetStore().Add(getTestNonbindableServiceClass())
	sharedInformers.ServiceInstances().Informer().GetStore().Add(getTestNonbindableServiceInstance())

	binding := &v1alpha1.ServiceInstanceCredential{
		ObjectMeta: metav1.ObjectMeta{
			Name:       testServiceInstanceCredentialName,
			Namespace:  testNamespace,
			Generation: 1,
		},
		Spec: v1alpha1.ServiceInstanceCredentialSpec{
			ServiceInstanceRef: v1.LocalObjectReference{Name: testServiceInstanceName},
			ExternalID:         bindingGUID,
		},
	}

	err := testController.reconcileServiceInstanceCredential(binding)
	if err != nil {
		t.Fatalf("binding should fail against a non-bindable ServiceClass")
	}

	brokerActions := fakeServiceBrokerClient.Actions()
	assertNumberOfServiceBrokerActions(t, brokerActions, 0)

	actions := fakeCatalogClient.Actions()
	assertNumberOfActions(t, actions, 1)

	// There should only be one action that says binding was created
	updatedServiceInstanceCredential := assertUpdateStatus(t, actions[0], binding)
	assertServiceInstanceCredentialReadyFalse(t, updatedServiceInstanceCredential, errorNonbindableServiceClassReason)

	events := getRecordedEvents(testController)
	assertNumEvents(t, events, 1)

	expectedEvent := api.EventTypeWarning + " " + errorNonbindableServiceClassReason + ` ServiceInstanceCredential "test-ns/test-binding" references a non-bindable ServiceClass ("test-unbindable-serviceclass") and Plan ("test-unbindable-plan") combination`
	if e, a := expectedEvent, events[0]; e != a {
		t.Fatalf("Received unexpected event: %v", a)
	}
}

// TestReconcileBindingNonbindableServiceClassBindablePlan tests reconcileBinding
// to ensure a binding for an instance that references a non-bindable service
// class and a bindable plan fails as expected.
func TestReconcileServiceInstanceCredentialNonbindableServiceClassBindablePlan(t *testing.T) {
	fakeKubeClient, fakeCatalogClient, fakeServiceBrokerClient, testController, sharedInformers := newTestController(t, fakeosb.FakeClientConfiguration{
		BindReaction: &fakeosb.BindReaction{
			Response: &osb.BindResponse{
				Credentials: map[string]interface{}{
					"a": "b",
					"c": "d",
				},
			},
		},
	})

	addGetNamespaceReaction(fakeKubeClient)
	addGetSecretNotFoundReaction(fakeKubeClient)

	sharedInformers.ServiceBrokers().Informer().GetStore().Add(getTestServiceBroker())
	sharedInformers.ServiceClasses().Informer().GetStore().Add(getTestNonbindableServiceClass())
	sharedInformers.ServiceInstances().Informer().GetStore().Add(func() *v1alpha1.ServiceInstance {
		i := getTestServiceInstanceNonbindableServiceBindablePlan()
		i.Status = v1alpha1.ServiceInstanceStatus{
			Conditions: []v1alpha1.ServiceInstanceCondition{
				{
					Type:   v1alpha1.ServiceInstanceConditionReady,
					Status: v1alpha1.ConditionTrue,
				},
			},
		}
		return i
	}())

	binding := &v1alpha1.ServiceInstanceCredential{
		ObjectMeta: metav1.ObjectMeta{
			Name:       testServiceInstanceCredentialName,
			Namespace:  testNamespace,
			Generation: 1,
		},
		Spec: v1alpha1.ServiceInstanceCredentialSpec{
			ServiceInstanceRef: v1.LocalObjectReference{Name: testServiceInstanceName},
			ExternalID:         bindingGUID,
			SecretName:         testServiceInstanceCredentialSecretName,
		},
	}

	err := testController.reconcileServiceInstanceCredential(binding)
	if err != nil {
		t.Fatalf("A bindable plan overrides the bindability of a service class: %v", err)
	}

	brokerActions := fakeServiceBrokerClient.Actions()
	assertNumberOfServiceBrokerActions(t, brokerActions, 1)
	assertBind(t, brokerActions[0], &osb.BindRequest{
		BindingID:  bindingGUID,
		InstanceID: instanceGUID,
		ServiceID:  nonbindableServiceClassGUID,
		PlanID:     planGUID,
		AppGUID:    strPtr(testNsUID),
		BindResource: &osb.BindResource{
			AppGUID: strPtr(testNsUID),
		},
	})

	actions := fakeCatalogClient.Actions()
	assertNumberOfActions(t, actions, 1)
	updatedServiceInstanceCredential := assertUpdateStatus(t, actions[0], binding)
	assertServiceInstanceCredentialReadyTrue(t, updatedServiceInstanceCredential)

	kubeActions := fakeKubeClient.Actions()
	assertNumberOfActions(t, kubeActions, 3)

	// first action is a get on the namespace
	// second action is a get on the secret
	action := kubeActions[2].(clientgotesting.CreateAction)
	if e, a := "create", action.GetVerb(); e != a {
		t.Fatalf("Unexpected verb on action; expected %v, got %v", e, a)
	}
	if e, a := "secrets", action.GetResource().Resource; e != a {
		t.Fatalf("Unexpected resource on action; expected %v, got %v", e, a)
	}
	actionSecret, ok := action.GetObject().(*v1.Secret)
	if !ok {
		t.Fatal("couldn't convert secret into a v1.Secret")
	}
	if e, a := testServiceInstanceCredentialSecretName, actionSecret.Name; e != a {
		t.Fatalf("Unexpected name of secret; expected %v, got %v", e, a)
	}
	value, ok := actionSecret.Data["a"]
	if !ok {
		t.Fatal("Didn't find secret key 'a' in created secret")
	}
	if e, a := "b", string(value); e != a {
		t.Fatalf("Unexpected value of key 'a' in created secret; expected %v got %v", e, a)
	}
	value, ok = actionSecret.Data["c"]
	if !ok {
		t.Fatal("Didn't find secret key 'a' in created secret")
	}
	if e, a := "d", string(value); e != a {
		t.Fatalf("Unexpected value of key 'c' in created secret; expected %v got %v", e, a)
	}

	events := getRecordedEvents(testController)
	assertNumEvents(t, events, 1)
}

// TestReconcileBindingBindableServiceClassNonbindablePlan tests reconcileBinding
// to ensure a binding for an instance that references a bindable service class
// and a non-bindable plan fails as expected.
func TestReconcileServiceInstanceCredentialBindableServiceClassNonbindablePlan(t *testing.T) {
	_, fakeCatalogClient, fakeServiceBrokerClient, testController, sharedInformers := newTestController(t, noFakeActions())

	sharedInformers.ServiceBrokers().Informer().GetStore().Add(getTestServiceBroker())
	sharedInformers.ServiceClasses().Informer().GetStore().Add(getTestServiceClass())
	sharedInformers.ServiceInstances().Informer().GetStore().Add(getTestServiceInstanceBindableServiceNonbindablePlan())

	binding := &v1alpha1.ServiceInstanceCredential{
		ObjectMeta: metav1.ObjectMeta{
			Name:       testServiceInstanceCredentialName,
			Namespace:  testNamespace,
			Generation: 1,
		},
		Spec: v1alpha1.ServiceInstanceCredentialSpec{
			ServiceInstanceRef: v1.LocalObjectReference{Name: testServiceInstanceName},
			ExternalID:         bindingGUID,
		},
	}

	err := testController.reconcileServiceInstanceCredential(binding)
	if err != nil {
		t.Fatalf("binding against a nonbindable plan should fail")
	}

	brokerActions := fakeServiceBrokerClient.Actions()
	assertNumberOfServiceBrokerActions(t, brokerActions, 0)

	actions := fakeCatalogClient.Actions()
	assertNumberOfActions(t, actions, 1)

	// There should only be one action that says binding was created
	updatedServiceInstanceCredential := assertUpdateStatus(t, actions[0], binding)
	assertServiceInstanceCredentialReadyFalse(t, updatedServiceInstanceCredential, errorNonbindableServiceClassReason)

	events := getRecordedEvents(testController)
	assertNumEvents(t, events, 1)

	expectedEvent := api.EventTypeWarning + " " + errorNonbindableServiceClassReason + ` ServiceInstanceCredential "test-ns/test-binding" references a non-bindable ServiceClass ("test-serviceclass") and Plan ("test-unbindable-plan") combination`
	if e, a := expectedEvent, events[0]; e != a {
		t.Fatalf("Received unexpected event: %v", a)
	}
}

// TestReconcileBindingFailsWithInstanceAsyncOngoing tests reconcileBinding
// to ensure a binding that references an instance that has the
// AsyncOpInProgreset flag set to true fails as expected.
func TestReconcileServiceInstanceCredentialFailsWithServiceInstanceAsyncOngoing(t *testing.T) {
	fakeKubeClient, fakeCatalogClient, fakeServiceBrokerClient, testController, sharedInformers := newTestController(t, noFakeActions())

	sharedInformers.ServiceBrokers().Informer().GetStore().Add(getTestServiceBroker())
	sharedInformers.ServiceClasses().Informer().GetStore().Add(getTestServiceClass())
	sharedInformers.ServiceInstances().Informer().GetStore().Add(getTestServiceInstanceAsyncProvisioning(""))

	binding := &v1alpha1.ServiceInstanceCredential{
		ObjectMeta: metav1.ObjectMeta{
			Name:       testServiceInstanceCredentialName,
			Namespace:  testNamespace,
			Generation: 1,
		},
		Spec: v1alpha1.ServiceInstanceCredentialSpec{
			ServiceInstanceRef: v1.LocalObjectReference{Name: testServiceInstanceName},
			ExternalID:         bindingGUID,
		},
	}

	err := testController.reconcileServiceInstanceCredential(binding)
	if err == nil {
		t.Fatalf("reconcileServiceInstanceCredential did not fail with async operation ongoing")
	}

	if !strings.Contains(err.Error(), "Ongoing Asynchronous") {
		t.Fatalf("Did not get the expected error %q : got %q", "Ongoing Asynchronous", err)
	}

	brokerActions := fakeServiceBrokerClient.Actions()
	assertNumberOfServiceBrokerActions(t, brokerActions, 0)

	// verify no kube resources created.
	// No actions
	kubeActions := fakeKubeClient.Actions()
	assertNumberOfActions(t, kubeActions, 0)

	actions := fakeCatalogClient.Actions()
	assertNumberOfActions(t, actions, 1)

	// There should only be one action that says binding was created
	updatedServiceInstanceCredential := assertUpdateStatus(t, actions[0], binding)
	assertServiceInstanceCredentialReadyFalse(t, updatedServiceInstanceCredential)

	events := getRecordedEvents(testController)
	assertNumEvents(t, events, 1)

	if !strings.Contains(events[0], "has ongoing asynchronous operation") {
		t.Fatalf("Did not find expected error %q : got %q", "has ongoing asynchronous operation", events[0])
	}
	if !strings.Contains(events[0], testNamespace+"/"+testServiceInstanceName) {
		t.Fatalf("Did not find expected instance name : got %q", events[0])
	}
	if !strings.Contains(events[0], testNamespace+"/"+testServiceInstanceCredentialName) {
		t.Fatalf("Did not find expected binding name : got %q", events[0])
	}
}

// TestReconcileBindingInstanceNotReady tests reconcileBinding to ensure a
// binding for an instance with a ready condition set to false fails as expected.
func TestReconcileServiceInstanceCredentialServiceInstanceNotReady(t *testing.T) {
	fakeKubeClient, fakeCatalogClient, fakeServiceBrokerClient, testController, sharedInformers := newTestController(t, noFakeActions())

	addGetNamespaceReaction(fakeKubeClient)

	sharedInformers.ServiceBrokers().Informer().GetStore().Add(getTestServiceBroker())
	sharedInformers.ServiceClasses().Informer().GetStore().Add(getTestServiceClass())
	sharedInformers.ServiceInstances().Informer().GetStore().Add(getTestServiceInstance())

	binding := &v1alpha1.ServiceInstanceCredential{
		ObjectMeta: metav1.ObjectMeta{
			Name:       testServiceInstanceCredentialName,
			Namespace:  testNamespace,
			Generation: 1,
		},
		Spec: v1alpha1.ServiceInstanceCredentialSpec{
			ServiceInstanceRef: v1.LocalObjectReference{Name: testServiceInstanceName},
			ExternalID:         bindingGUID,
		},
	}

	err := testController.reconcileServiceInstanceCredential(binding)
	if err != nil {
		t.Fatalf("a binding cannot be created against an instance that is not prepared")
	}

	brokerActions := fakeServiceBrokerClient.Actions()
	assertNumberOfServiceBrokerActions(t, brokerActions, 0)

	actions := fakeCatalogClient.Actions()
	assertNumberOfActions(t, actions, 1)

	// There should only be one action that says binding was created
	updatedServiceInstanceCredential := assertUpdateStatus(t, actions[0], binding)
	assertServiceInstanceCredentialReadyFalse(t, updatedServiceInstanceCredential)

	events := getRecordedEvents(testController)
	assertNumEvents(t, events, 1)

	expectedEvent := api.EventTypeWarning + " " + errorServiceInstanceNotReadyReason + " " + `ServiceInstanceCredential cannot begin because referenced instance "test-ns/test-instance" is not ready`
	if e, a := expectedEvent, events[0]; e != a {
		t.Fatalf("Received unexpected event: %v", a)
	}
}

// TestReconcileBindingNamespaceError tests reconcileBinding to ensure a binding
// with an invalid namespace fails as expected.
func TestReconcileServiceInstanceCredentialNamespaceError(t *testing.T) {
	fakeKubeClient, fakeCatalogClient, fakeServiceBrokerClient, testController, sharedInformers := newTestController(t, noFakeActions())

	fakeKubeClient.AddReactor("get", "namespaces", func(action clientgotesting.Action) (bool, runtime.Object, error) {
		return true, &v1.Namespace{}, errors.New("No namespace")
	})

	sharedInformers.ServiceBrokers().Informer().GetStore().Add(getTestServiceBroker())
	sharedInformers.ServiceClasses().Informer().GetStore().Add(getTestServiceClass())
	sharedInformers.ServiceInstances().Informer().GetStore().Add(getTestServiceInstance())

	binding := &v1alpha1.ServiceInstanceCredential{
		ObjectMeta: metav1.ObjectMeta{
			Name:       testServiceInstanceCredentialName,
			Namespace:  testNamespace,
			Generation: 1,
		},
		Spec: v1alpha1.ServiceInstanceCredentialSpec{
			ServiceInstanceRef: v1.LocalObjectReference{Name: testServiceInstanceName},
			ExternalID:         bindingGUID,
		},
	}

	err := testController.reconcileServiceInstanceCredential(binding)
	if err == nil {
		t.Fatalf("ServiceInstanceCredentials are namespaced. If we cannot get the namespace we cannot find the binding")
	}

	brokerActions := fakeServiceBrokerClient.Actions()
	assertNumberOfServiceBrokerActions(t, brokerActions, 0)

	actions := fakeCatalogClient.Actions()
	assertNumberOfActions(t, actions, 1)
	updatedServiceInstanceCredential := assertUpdateStatus(t, actions[0], binding)
	assertServiceInstanceCredentialReadyFalse(t, updatedServiceInstanceCredential)

	events := getRecordedEvents(testController)
	assertNumEvents(t, events, 1)

	expectedEvent := api.EventTypeWarning + " " + errorFindingNamespaceServiceInstanceReason + " " + "Failed to get namespace \"test-ns\" during binding: No namespace"
	if e, a := expectedEvent, events[0]; e != a {
		t.Fatalf("Received unexpected event: %v", a)
	}
}

// TestReconcileBindingDelete tests reconcileBinding to ensure a binding
// deletion works as expected.
func TestReconcileServiceInstanceCredentialDelete(t *testing.T) {
	fakeKubeClient, fakeCatalogClient, fakeServiceBrokerClient, testController, sharedInformers := newTestController(t, fakeosb.FakeClientConfiguration{
		UnbindReaction: &fakeosb.UnbindReaction{},
	})

	sharedInformers.ServiceBrokers().Informer().GetStore().Add(getTestServiceBroker())
	sharedInformers.ServiceClasses().Informer().GetStore().Add(getTestServiceClass())
	sharedInformers.ServiceInstances().Informer().GetStore().Add(getTestServiceInstance())

	binding := &v1alpha1.ServiceInstanceCredential{
		ObjectMeta: metav1.ObjectMeta{
			Name:              testServiceInstanceCredentialName,
			Namespace:         testNamespace,
			DeletionTimestamp: &metav1.Time{},
			Finalizers:        []string{v1alpha1.FinalizerServiceCatalog},
			Generation:        1,
		},
		Spec: v1alpha1.ServiceInstanceCredentialSpec{
			ServiceInstanceRef: v1.LocalObjectReference{Name: testServiceInstanceName},
			ExternalID:         bindingGUID,
			SecretName:         testServiceInstanceCredentialSecretName,
		},
	}

	fakeCatalogClient.AddReactor("get", "serviceinstancecredentials", func(action clientgotesting.Action) (bool, runtime.Object, error) {
		return true, binding, nil
	})

	err := testController.reconcileServiceInstanceCredential(binding)
	if err != nil {
		t.Fatalf("%v", err)
	}

	brokerActions := fakeServiceBrokerClient.Actions()
	assertNumberOfServiceBrokerActions(t, brokerActions, 1)
	assertUnbind(t, brokerActions[0], &osb.UnbindRequest{
		BindingID:  bindingGUID,
		InstanceID: instanceGUID,
		ServiceID:  serviceClassGUID,
		PlanID:     planGUID,
	})

	kubeActions := fakeKubeClient.Actions()
	// The action should be deleting the secret
	assertNumberOfActions(t, kubeActions, 1)

	deleteAction := kubeActions[0].(clientgotesting.DeleteActionImpl)
	if e, a := "delete", deleteAction.GetVerb(); e != a {
		t.Fatalf("Unexpected verb on kubeActions[1]; expected %v, got %v", e, a)
	}

	if e, a := binding.Spec.SecretName, deleteAction.Name; e != a {
		t.Fatalf("Unexpected name of secret: expected %v, got %v", e, a)
	}

	actions := fakeCatalogClient.Actions()
	// The three actions should be:
	// 0. Updating the ready condition
	// 1. Get against the binding in question
	// 2. Removing the finalizer
	assertNumberOfActions(t, actions, 3)

	updatedServiceInstanceCredential := assertUpdateStatus(t, actions[0], binding)
	assertServiceInstanceCredentialReadyFalse(t, updatedServiceInstanceCredential)

	assertGet(t, actions[1], binding)

	updatedServiceInstanceCredential = assertUpdateStatus(t, actions[2], binding)
	assertEmptyFinalizers(t, updatedServiceInstanceCredential)

	events := getRecordedEvents(testController)
	assertNumEvents(t, events, 1)

	expectedEvent := api.EventTypeNormal + " " + successUnboundReason + " " + "This binding was deleted successfully"
	if e, a := expectedEvent, events[0]; e != a {
		t.Fatalf("Received unexpected event: %v", a)
	}
}

// TestSetServiceInstanceCredentialCondition verifies setting a condition on a binding yields
// the results as expected with respect to the changed condition and transition
// time.
func TestSetServiceInstanceCredentialCondition(t *testing.T) {
	bindingWithCondition := func(condition *v1alpha1.ServiceInstanceCredentialCondition) *v1alpha1.ServiceInstanceCredential {
		binding := getTestServiceInstanceCredential()
		binding.Status = v1alpha1.ServiceInstanceCredentialStatus{
			Conditions: []v1alpha1.ServiceInstanceCredentialCondition{*condition},
		}

		return binding
	}

	// The value of the LastTransitionTime field on conditions has to be
	// tested to ensure it is updated correctly.
	//
	// Time basis for all condition changes:
	newTs := metav1.Now()
	oldTs := metav1.NewTime(newTs.Add(-5 * time.Minute))

	// condition is a shortcut method for creating conditions with the 'old' timestamp.
	condition := func(cType v1alpha1.ServiceInstanceCredentialConditionType, status v1alpha1.ConditionStatus, s ...string) *v1alpha1.ServiceInstanceCredentialCondition {
		c := &v1alpha1.ServiceInstanceCredentialCondition{
			Type:   cType,
			Status: status,
		}

		if len(s) > 0 {
			c.Reason = s[0]
		}

		if len(s) > 1 {
			c.Message = s[1]
		}

		// This is the expected 'before' timestamp for all conditions under
		// test.
		c.LastTransitionTime = oldTs

		return c
	}

	// shortcut methods for creating conditions of different types

	readyFalse := func() *v1alpha1.ServiceInstanceCredentialCondition {
		return condition(v1alpha1.ServiceInstanceCredentialConditionReady, v1alpha1.ConditionFalse, "Reason", "Message")
	}

	readyFalsef := func(reason, message string) *v1alpha1.ServiceInstanceCredentialCondition {
		return condition(v1alpha1.ServiceInstanceCredentialConditionReady, v1alpha1.ConditionFalse, reason, message)
	}

	readyTrue := func() *v1alpha1.ServiceInstanceCredentialCondition {
		return condition(v1alpha1.ServiceInstanceCredentialConditionReady, v1alpha1.ConditionTrue, "Reason", "Message")
	}

	failedTrue := func() *v1alpha1.ServiceInstanceCredentialCondition {
		return condition(v1alpha1.ServiceInstanceCredentialConditionFailed, v1alpha1.ConditionTrue, "Reason", "Message")
	}

	// withNewTs sets the LastTransitionTime to the 'new' basis time and
	// returns it.
	withNewTs := func(c *v1alpha1.ServiceInstanceCredentialCondition) *v1alpha1.ServiceInstanceCredentialCondition {
		c.LastTransitionTime = newTs
		return c
	}

	// this test works by calling setServiceInstanceCredentialCondition with the input and
	// condition fields of the test case, and ensuring that afterward the
	// input (which is mutated by the setServiceInstanceCredentialCondition call) is deep-equal
	// to the test case result.
	//
	// take note of where withNewTs is used when declaring the result to
	// indicate that the LastTransitionTime field on a condition should have
	// changed.
	cases := []struct {
		name      string
		input     *v1alpha1.ServiceInstanceCredential
		condition *v1alpha1.ServiceInstanceCredentialCondition
		result    *v1alpha1.ServiceInstanceCredential
	}{
		{
			name:      "new ready condition",
			input:     getTestServiceInstanceCredential(),
			condition: readyFalse(),
			result:    bindingWithCondition(withNewTs(readyFalse())),
		},
		{
			name:      "not ready -> not ready; no ts update",
			input:     bindingWithCondition(readyFalse()),
			condition: readyFalse(),
			result:    bindingWithCondition(readyFalse()),
		},
		{
			name:      "not ready -> not ready, reason and message change; no ts update",
			input:     bindingWithCondition(readyFalse()),
			condition: readyFalsef("DifferentReason", "DifferentMessage"),
			result:    bindingWithCondition(readyFalsef("DifferentReason", "DifferentMessage")),
		},
		{
			name:      "not ready -> ready",
			input:     bindingWithCondition(readyFalse()),
			condition: readyTrue(),
			result:    bindingWithCondition(withNewTs(readyTrue())),
		},
		{
			name:      "ready -> ready; no ts update",
			input:     bindingWithCondition(readyTrue()),
			condition: readyTrue(),
			result:    bindingWithCondition(readyTrue()),
		},
		{
			name:      "ready -> not ready",
			input:     bindingWithCondition(readyTrue()),
			condition: readyFalse(),
			result:    bindingWithCondition(withNewTs(readyFalse())),
		},
		{
			name:      "not ready -> not ready + failed",
			input:     bindingWithCondition(readyFalse()),
			condition: failedTrue(),
			result: func() *v1alpha1.ServiceInstanceCredential {
				i := bindingWithCondition(readyFalse())
				i.Status.Conditions = append(i.Status.Conditions, *withNewTs(failedTrue()))
				return i
			}(),
		},
	}

	for _, tc := range cases {
		setServiceInstanceCredentialConditionInternal(tc.input, tc.condition.Type, tc.condition.Status, tc.condition.Reason, tc.condition.Message, newTs)

		if !reflect.DeepEqual(tc.input, tc.result) {
			t.Errorf("%v: unexpected diff: %v", tc.name, diff.ObjectReflectDiff(tc.input, tc.result))
		}
	}
}

// TestReconcileServiceInstanceCredentialDeleteFailedServiceInstanceCredential tests reconcileServiceInstanceCredential to ensure
// a binding with a failed status is deleted properly.
func TestReconcileServiceInstanceCredentialDeleteFailedServiceInstanceCredential(t *testing.T) {
	fakeKubeClient, fakeCatalogClient, fakeServiceBrokerClient, testController, sharedInformers := newTestController(t, fakeosb.FakeClientConfiguration{
		UnbindReaction: &fakeosb.UnbindReaction{},
	})

	sharedInformers.ServiceBrokers().Informer().GetStore().Add(getTestServiceBroker())
	sharedInformers.ServiceClasses().Informer().GetStore().Add(getTestServiceClass())
	sharedInformers.ServiceInstances().Informer().GetStore().Add(getTestServiceInstance())

	binding := getTestServiceInstanceCredentialWithFailedStatus()
	binding.ObjectMeta.DeletionTimestamp = &metav1.Time{}
	binding.ObjectMeta.Finalizers = []string{v1alpha1.FinalizerServiceCatalog}

	binding.ObjectMeta.Generation = 1
	binding.Status.ReconciledGeneration = 1

	fakeCatalogClient.AddReactor("get", "serviceinstancecredentials", func(action clientgotesting.Action) (bool, runtime.Object, error) {
		return true, binding, nil
	})

	err := testController.reconcileServiceInstanceCredential(binding)
	if err != nil {
		t.Fatalf("%v", err)
	}

	brokerActions := fakeServiceBrokerClient.Actions()
	assertNumberOfServiceBrokerActions(t, brokerActions, 1)
	assertUnbind(t, brokerActions[0], &osb.UnbindRequest{
		BindingID:  bindingGUID,
		InstanceID: instanceGUID,
		ServiceID:  serviceClassGUID,
		PlanID:     planGUID,
	})

	// verify one kube action occurred
	kubeActions := fakeKubeClient.Actions()
	if err := checkKubeClientActions(kubeActions, []kubeClientAction{
		{verb: "delete", resourceName: "secrets", checkType: checkGetActionType},
	}); err != nil {
		t.Fatal(err)
	}

	deleteAction := kubeActions[0].(clientgotesting.DeleteActionImpl)
	if e, a := binding.Spec.SecretName, deleteAction.Name; e != a {
		t.Fatalf("Unexpected name of secret: expected %v, got %v", e, a)
	}

	actions := fakeCatalogClient.Actions()
	// The three actions should be:
	// 0. Updating the ready condition
	// 1. Get against the binding in question
	// 2. Removing the finalizer
	assertNumberOfActions(t, actions, 3)

	updatedServiceInstanceCredential := assertUpdateStatus(t, actions[0], binding)
	assertServiceInstanceCredentialReadyFalse(t, updatedServiceInstanceCredential)

	assertGet(t, actions[1], binding)

	updatedServiceInstanceCredential = assertUpdateStatus(t, actions[2], binding)
	assertEmptyFinalizers(t, updatedServiceInstanceCredential)

	events := getRecordedEvents(testController)
	assertNumEvents(t, events, 1)

	expectedEvent := api.EventTypeNormal + " " + successUnboundReason + " " + "This binding was deleted successfully"
	if e, a := expectedEvent, events[0]; e != a {
		t.Fatalf("Received unexpected event: %v", a)
	}
}

// TestReconcileBindingWithBrokerError tests reconcileBinding to ensure a
// binding request response that contains a broker error fails as expected.
func TestReconcileServiceInstanceCredentialWithServiceBrokerError(t *testing.T) {
	_, _, _, testController, sharedInformers := newTestController(t, fakeosb.FakeClientConfiguration{
		BindReaction: &fakeosb.BindReaction{
			Response: &osb.BindResponse{
				Credentials: map[string]interface{}{
					"a": "b",
					"c": "d",
				},
			},
			Error: fakeosb.UnexpectedActionError(),
		},
	})

	sharedInformers.ServiceBrokers().Informer().GetStore().Add(getTestServiceBroker())
	sharedInformers.ServiceClasses().Informer().GetStore().Add(getTestServiceClass())
	sharedInformers.ServiceInstances().Informer().GetStore().Add(getTestServiceInstanceWithStatus(v1alpha1.ConditionTrue))

	binding := &v1alpha1.ServiceInstanceCredential{
		ObjectMeta: metav1.ObjectMeta{
			Name:       testServiceInstanceCredentialName,
			Namespace:  testNamespace,
			Generation: 1,
		},
		Spec: v1alpha1.ServiceInstanceCredentialSpec{
			ServiceInstanceRef: v1.LocalObjectReference{Name: testServiceInstanceName},
			ExternalID:         bindingGUID,
			SecretName:         testServiceInstanceCredentialSecretName,
		},
	}

	err := testController.reconcileServiceInstanceCredential(binding)
	if err == nil {
		t.Fatal("reconcileServiceInstanceCredential should have returned an error")
	}

	events := getRecordedEvents(testController)
	expectedEvent := api.EventTypeWarning + " " + errorBindCallReason + " " + `Error creating ServiceInstanceCredential "test-binding/test-ns" for ServiceInstance "test-ns/test-instance" of ServiceClass "test-serviceclass" at ServiceBroker "test-broker": Unexpected action`
	if 1 != len(events) {
		t.Fatalf("Did not record expected event, expecting: %v", expectedEvent)
	}
	if e, a := expectedEvent, events[0]; e != a {
		t.Fatalf("Received unexpected event: %v, expecting: %v", a, e)
	}
}

// TestReconcileBindingWithBrokerHTTPError tests reconcileBindings to ensure a
// binding request response that contains a broker HTTP error fails as expected.
func TestReconcileServiceInstanceCredentialWithServiceBrokerHTTPError(t *testing.T) {
	_, _, _, testController, sharedInformers := newTestController(t, fakeosb.FakeClientConfiguration{
		BindReaction: &fakeosb.BindReaction{
			Response: &osb.BindResponse{
				Credentials: map[string]interface{}{
					"a": "b",
					"c": "d",
				},
			},
			Error: fakeosb.AsyncRequiredError(),
		},
	})

	sharedInformers.ServiceBrokers().Informer().GetStore().Add(getTestServiceBroker())
	sharedInformers.ServiceClasses().Informer().GetStore().Add(getTestServiceClass())
	sharedInformers.ServiceInstances().Informer().GetStore().Add(getTestServiceInstanceWithStatus(v1alpha1.ConditionTrue))

	binding := &v1alpha1.ServiceInstanceCredential{
		ObjectMeta: metav1.ObjectMeta{
			Name:       testServiceInstanceCredentialName,
			Namespace:  testNamespace,
			Generation: 1,
		},
		Spec: v1alpha1.ServiceInstanceCredentialSpec{
			ServiceInstanceRef: v1.LocalObjectReference{Name: testServiceInstanceName},
			ExternalID:         bindingGUID,
			SecretName:         testServiceInstanceCredentialSecretName,
		},
	}

	err := testController.reconcileServiceInstanceCredential(binding)
	if err != nil {
		t.Fatal("reconcileServiceInstanceCredential should not have returned an error")
	}

	events := getRecordedEvents(testController)
	expectedEvent := api.EventTypeWarning + " " + errorBindCallReason + " " + `Error creating ServiceInstanceCredential "test-binding/test-ns" for ServiceInstance "test-ns/test-instance" of ServiceClass "test-serviceclass" at ServiceBroker "test-broker", Status: 422; ErrorMessage: AsyncRequired; Description: This service plan requires client support for asynchronous service operations.; ResponseError: <nil>`
	if 1 != len(events) {
		t.Fatalf("Did not record expected event, expecting: %v", expectedEvent)
	}
	if e, a := expectedEvent, events[0]; e != a {
		t.Fatalf("Received unexpected event: '%v', expecting: '%v'", a, e)
	}
}

// TestReconcileServiceInstanceCredentialWithFailureCondition tests reconcileServiceInstanceCredential to ensure
// no processing is done on a binding containing a failed status.
func TestReconcileServiceInstanceCredentialWithFailureCondition(t *testing.T) {
	fakeKubeClient, fakeCatalogClient, fakeServiceBrokerClient, testController, sharedInformers := newTestController(t, noFakeActions())

	sharedInformers.ServiceBrokers().Informer().GetStore().Add(getTestServiceBroker())
	sharedInformers.ServiceClasses().Informer().GetStore().Add(getTestServiceClass())
	sharedInformers.ServiceInstances().Informer().GetStore().Add(getTestServiceInstanceWithStatus(v1alpha1.ConditionTrue))

	binding := getTestServiceInstanceCredentialWithFailedStatus()

	if err := testController.reconcileServiceInstanceCredential(binding); err != nil {
		t.Fatalf("unexpected error: %v", err)
	}

	kubeActions := fakeKubeClient.Actions()
	assertNumberOfActions(t, kubeActions, 0)

	actions := fakeCatalogClient.Actions()
	assertNumberOfActions(t, actions, 0)

	brokerActions := fakeServiceBrokerClient.Actions()
	assertNumberOfServiceBrokerActions(t, brokerActions, 0)

	events := getRecordedEvents(testController)
	assertNumEvents(t, events, 0)
}

// TestReconcileServiceInstanceCredentialWithServiceInstanceCredentialCallFailure tests reconcileServiceInstanceCredential to ensure
// a bind creation failure is handled properly.
func TestReconcileServiceInstanceCredentialWithServiceInstanceCredentialCallFailure(t *testing.T) {
	fakeKubeClient, fakeCatalogClient, fakeServiceBrokerClient, testController, sharedInformers := newTestController(t, fakeosb.FakeClientConfiguration{
		BindReaction: &fakeosb.BindReaction{
			Error: errors.New("fake creation failure"),
		},
	})

	sharedInformers.ServiceBrokers().Informer().GetStore().Add(getTestServiceBroker())
	sharedInformers.ServiceClasses().Informer().GetStore().Add(getTestServiceClass())
	sharedInformers.ServiceInstances().Informer().GetStore().Add(getTestServiceInstanceWithStatus(v1alpha1.ConditionTrue))

	binding := getTestServiceInstanceCredential()

	if err := testController.reconcileServiceInstanceCredential(binding); err == nil {
		t.Fatal("ServiceInstanceCredential creation should fail")
	}

	// verify one kube action occurred
	kubeActions := fakeKubeClient.Actions()
	if err := checkKubeClientActions(kubeActions, []kubeClientAction{
		{verb: "get", resourceName: "namespaces", checkType: checkGetActionType},
	}); err != nil {
		t.Fatal(err)
	}

	actions := fakeCatalogClient.Actions()
	assertNumberOfActions(t, actions, 1)

	brokerActions := fakeServiceBrokerClient.Actions()
	assertNumberOfServiceBrokerActions(t, brokerActions, 1)
	assertBind(t, brokerActions[0], &osb.BindRequest{
		BindingID:  bindingGUID,
		InstanceID: instanceGUID,
		ServiceID:  serviceClassGUID,
		PlanID:     planGUID,
		AppGUID:    strPtr(""),
		BindResource: &osb.BindResource{
			AppGUID: strPtr(""),
		},
	})

	events := getRecordedEvents(testController)
	assertNumEvents(t, events, 1)

	expectedEvent := api.EventTypeWarning + " " + errorBindCallReason + " " + "Error creating ServiceInstanceCredential \"test-binding/test-ns\" for ServiceInstance \"test-ns/test-instance\" of ServiceClass \"test-serviceclass\" at ServiceBroker \"test-broker\": fake creation failure"

	if e, a := expectedEvent, events[0]; e != a {
		t.Fatalf("Received unexpected event: %v", a)
	}
}

// TestReconcileServiceInstanceCredentialWithServiceInstanceCredentialFailure tests reconcileServiceInstanceCredential to ensure
// a binding request that receives an error from the broker is handled properly.
func TestReconcileServiceInstanceCredentialWithServiceInstanceCredentialFailure(t *testing.T) {
	fakeKubeClient, fakeCatalogClient, fakeServiceBrokerClient, testController, sharedInformers := newTestController(t, fakeosb.FakeClientConfiguration{
		BindReaction: &fakeosb.BindReaction{
			Error: osb.HTTPStatusCodeError{
				StatusCode:   http.StatusConflict,
				ErrorMessage: strPtr("ServiceInstanceCredentialExists"),
				Description:  strPtr("Service binding with the same id, for the same service instance already exists."),
			},
		},
	})

	sharedInformers.ServiceBrokers().Informer().GetStore().Add(getTestServiceBroker())
	sharedInformers.ServiceClasses().Informer().GetStore().Add(getTestServiceClass())
	sharedInformers.ServiceInstances().Informer().GetStore().Add(getTestServiceInstanceWithStatus(v1alpha1.ConditionTrue))

	binding := getTestServiceInstanceCredential()

	if err := testController.reconcileServiceInstanceCredential(binding); err != nil {
		t.Fatalf("ServiceInstanceCredential creation should complete: %v", err)
	}

	// verify one kube action occurred
	kubeActions := fakeKubeClient.Actions()
	if err := checkKubeClientActions(kubeActions, []kubeClientAction{
		{verb: "get", resourceName: "namespaces", checkType: checkGetActionType},
	}); err != nil {
		t.Fatal(err)
	}

	actions := fakeCatalogClient.Actions()
	assertNumberOfActions(t, actions, 1)

	updatedObject := assertUpdateStatus(t, actions[0], binding)
	assertServiceInstanceCredentialReadyFalse(t, updatedObject)
	updatedServiceInstanceCredential, ok := updatedObject.(*v1alpha1.ServiceInstanceCredential)
	if !ok {
		t.Fatal("Couldn't convert to v1alpha1.ServiceInstanceCredential")
	}
	if num := len(updatedServiceInstanceCredential.Status.Conditions); num != 2 {
		t.Fatalf("Expected two conditions, got %v", num)
	}

	brokerActions := fakeServiceBrokerClient.Actions()
	assertNumberOfServiceBrokerActions(t, brokerActions, 1)
	assertBind(t, brokerActions[0], &osb.BindRequest{
		BindingID:  bindingGUID,
		InstanceID: instanceGUID,
		ServiceID:  serviceClassGUID,
		PlanID:     planGUID,
		AppGUID:    strPtr(""),
		BindResource: &osb.BindResource{
			AppGUID: strPtr(""),
		},
	})

	events := getRecordedEvents(testController)
	assertNumEvents(t, events, 1)

	expectedEvent := api.EventTypeWarning + " " + errorBindCallReason + " " + "Error creating ServiceInstanceCredential \"test-binding/test-ns\" for ServiceInstance \"test-ns/test-instance\" of ServiceClass \"test-serviceclass\" at ServiceBroker \"test-broker\", Status: 409; ErrorMessage: ServiceInstanceCredentialExists; Description: Service binding with the same id, for the same service instance already exists.; ResponseError: <nil>"

	if e, a := expectedEvent, events[0]; e != a {
		t.Fatalf("Received unexpected event: %v", a)
	}
}

// TestUpdateBindingCondition tests updateBindingCondition to ensure all status
// condition transitions on a binding work as expected.
//
// The test cases are proving:
// - a binding with no status that has status condition set to false will update
//   the transition time
// - a binding with condition false set to condition false will not update the
//   transition time
// - a binding with condition false set to condition false with a new message and
//   reason will not update the transition time
// - a binding with condition false set to condition true will update the
//   transition time
// - a binding with condition status true set to true will not update the
//   transition time
// - a binding with condition status true set to false will update the transition
//   time
func TestUpdateServiceInstanceCredentialCondition(t *testing.T) {
	getTestServiceInstanceCredentialWithStatus := func(status v1alpha1.ConditionStatus) *v1alpha1.ServiceInstanceCredential {
		instance := getTestServiceInstanceCredential()
		instance.Status = v1alpha1.ServiceInstanceCredentialStatus{
			Conditions: []v1alpha1.ServiceInstanceCredentialCondition{{
				Type:               v1alpha1.ServiceInstanceCredentialConditionReady,
				Status:             status,
				Message:            "message",
				LastTransitionTime: metav1.NewTime(time.Now().Add(-5 * time.Minute)),
			}},
		}

		return instance
	}

	// Anonymous struct fields:
	// name: short description of the test
	// input: the binding to test
	// status: condition status to set for binding condition
	// reason: reason to set for binding condition
	// message: message to set for binding condition
	// transitionTimeChanged: toggle for verifying transition time was updated
	cases := []struct {
		name                  string
		input                 *v1alpha1.ServiceInstanceCredential
		status                v1alpha1.ConditionStatus
		reason                string
		message               string
		transitionTimeChanged bool
	}{

		{
			name:                  "initially unset",
			input:                 getTestServiceInstanceCredential(),
			status:                v1alpha1.ConditionFalse,
			transitionTimeChanged: true,
		},
		{
			name:                  "not ready -> not ready",
			input:                 getTestServiceInstanceCredentialWithStatus(v1alpha1.ConditionFalse),
			status:                v1alpha1.ConditionFalse,
			transitionTimeChanged: false,
		},
		{
			name:                  "not ready -> not ready, message and reason change",
			input:                 getTestServiceInstanceCredentialWithStatus(v1alpha1.ConditionFalse),
			status:                v1alpha1.ConditionFalse,
			reason:                "foo",
			message:               "bar",
			transitionTimeChanged: false,
		},
		{
			name:                  "not ready -> ready",
			input:                 getTestServiceInstanceCredentialWithStatus(v1alpha1.ConditionFalse),
			status:                v1alpha1.ConditionTrue,
			transitionTimeChanged: true,
		},
		{
			name:                  "ready -> ready",
			input:                 getTestServiceInstanceCredentialWithStatus(v1alpha1.ConditionTrue),
			status:                v1alpha1.ConditionTrue,
			transitionTimeChanged: false,
		},
		{
			name:                  "ready -> not ready",
			input:                 getTestServiceInstanceCredentialWithStatus(v1alpha1.ConditionTrue),
			status:                v1alpha1.ConditionFalse,
			transitionTimeChanged: true,
		},
	}

	for _, tc := range cases {
		_, fakeCatalogClient, _, testController, _ := newTestController(t, noFakeActions())

		clone, err := api.Scheme.DeepCopy(tc.input)
		if err != nil {
			t.Errorf("%v: deep copy failed", tc.name)
			continue
		}
		inputClone := clone.(*v1alpha1.ServiceInstanceCredential)

		err = testController.updateServiceInstanceCredentialCondition(tc.input, v1alpha1.ServiceInstanceCredentialConditionReady, tc.status, tc.reason, tc.message)
		if err != nil {
			t.Errorf("%v: error updating broker condition: %v", tc.name, err)
			continue
		}

		if !reflect.DeepEqual(tc.input, inputClone) {
			t.Errorf("%v: updating broker condition mutated input: expected %v, got %v", tc.name, inputClone, tc.input)
			continue
		}

		actions := fakeCatalogClient.Actions()
		if ok := expectNumberOfActions(t, tc.name, actions, 1); !ok {
			continue
		}

		updatedServiceInstanceCredential, ok := expectUpdateStatus(t, tc.name, actions[0], tc.input)
		if !ok {
			continue
		}

		updateActionObject, ok := updatedServiceInstanceCredential.(*v1alpha1.ServiceInstanceCredential)
		if !ok {
			t.Errorf("%v: couldn't convert to binding", tc.name)
			continue
		}

		var initialTs metav1.Time
		if len(inputClone.Status.Conditions) != 0 {
			initialTs = inputClone.Status.Conditions[0].LastTransitionTime
		}

		if e, a := 1, len(updateActionObject.Status.Conditions); e != a {
			t.Errorf("%v: expected %v condition(s), got %v", tc.name, e, a)
		}

		outputCondition := updateActionObject.Status.Conditions[0]
		newTs := outputCondition.LastTransitionTime

		if tc.transitionTimeChanged && initialTs == newTs {
			t.Errorf("%v: transition time didn't change when it should have", tc.name)
			continue
		} else if !tc.transitionTimeChanged && initialTs != newTs {
			t.Errorf("%v: transition time changed when it shouldn't have", tc.name)
			continue
		}
		if e, a := tc.reason, outputCondition.Reason; e != "" && e != a {
			t.Errorf("%v: condition reasons didn't match; expected %v, got %v", tc.name, e, a)
			continue
		}
		if e, a := tc.message, outputCondition.Message; e != "" && e != a {
			t.Errorf("%v: condition reasons didn't match; expected %v, got %v", tc.name, e, a)
		}
	}
}

// TestReconcileUnbindingWithBrokerError tests reconcileBinding to ensure an
// unbinding request response that contains a broker error fails as expected.
func TestReconcileUnbindingWithServiceBrokerError(t *testing.T) {
	_, fakeCatalogClient, _, testController, sharedInformers := newTestController(t, fakeosb.FakeClientConfiguration{
		UnbindReaction: &fakeosb.UnbindReaction{
			Response: &osb.UnbindResponse{},
			Error:    fakeosb.UnexpectedActionError(),
		},
	})

	sharedInformers.ServiceBrokers().Informer().GetStore().Add(getTestServiceBroker())
	sharedInformers.ServiceClasses().Informer().GetStore().Add(getTestServiceClass())
	sharedInformers.ServiceInstances().Informer().GetStore().Add(getTestServiceInstanceWithStatus(v1alpha1.ConditionTrue))

	t1 := metav1.NewTime(time.Now())
	binding := &v1alpha1.ServiceInstanceCredential{
		ObjectMeta: metav1.ObjectMeta{
			Name:              testServiceInstanceCredentialName,
			Namespace:         testNamespace,
			DeletionTimestamp: &t1,
			Generation:        1,
		},
		Spec: v1alpha1.ServiceInstanceCredentialSpec{
			ServiceInstanceRef: v1.LocalObjectReference{Name: testServiceInstanceName},
			ExternalID:         bindingGUID,
			SecretName:         testServiceInstanceCredentialSecretName,
		},
	}
	if err := scmeta.AddFinalizer(binding, v1alpha1.FinalizerServiceCatalog); err != nil {
		t.Fatalf("Finalizer error: %v", err)
	}
	if err := testController.reconcileServiceInstanceCredential(binding); err == nil {
		t.Fatal("reconcileServiceInstanceCredential should have returned an error")
	}

	actions := fakeCatalogClient.Actions()
	assertNumberOfActions(t, actions, 1)

	updatedServiceInstanceCredential := assertUpdateStatus(t, actions[0], binding)
	assertServiceInstanceCredentialReadyFalse(t, updatedServiceInstanceCredential)

	assertServiceInstanceCredentialReconciledGeneration(t, updatedServiceInstanceCredential, 0)
	assertServiceInstanceCredentialOperationStartTimeSet(t, updatedServiceInstanceCredential, true)

	events := getRecordedEvents(testController)
	expectedEvent := api.EventTypeWarning + " " + errorUnbindCallReason + " " + `Error unbinding ServiceInstanceCredential "test-binding/test-ns" for ServiceInstance "test-ns/test-instance" of ServiceClass "test-serviceclass" at ServiceBroker "test-broker": Unexpected action`
	if 1 != len(events) {
		t.Fatalf("Did not record expected event, expecting: %v", expectedEvent)
	}
	if e, a := expectedEvent, events[0]; e != a {
		t.Fatalf("Received unexpected event: %v, expecting: %v", a, e)
	}
}

// TestReconcileUnbindingWithServiceBrokerHTTPError tests reconcileBinding to ensure an
// unbinding request response that contains a broker HTTP error fails as
// expected.
func TestReconcileUnbindingWithServiceBrokerHTTPError(t *testing.T) {
	_, fakeCatalogClient, _, testController, sharedInformers := newTestController(t, fakeosb.FakeClientConfiguration{
		UnbindReaction: &fakeosb.UnbindReaction{
			Response: &osb.UnbindResponse{},
			Error: osb.HTTPStatusCodeError{
				StatusCode: http.StatusGone,
			},
		},
	})

	sharedInformers.ServiceBrokers().Informer().GetStore().Add(getTestServiceBroker())
	sharedInformers.ServiceClasses().Informer().GetStore().Add(getTestServiceClass())
	sharedInformers.ServiceInstances().Informer().GetStore().Add(getTestServiceInstanceWithStatus(v1alpha1.ConditionTrue))

	t1 := metav1.NewTime(time.Now())
	binding := &v1alpha1.ServiceInstanceCredential{
		ObjectMeta: metav1.ObjectMeta{
			Name:              testServiceInstanceCredentialName,
			Namespace:         testNamespace,
			DeletionTimestamp: &t1,
			Generation:        1,
		},
		Spec: v1alpha1.ServiceInstanceCredentialSpec{
			ServiceInstanceRef: v1.LocalObjectReference{Name: testServiceInstanceName},
			ExternalID:         bindingGUID,
			SecretName:         testServiceInstanceCredentialSecretName,
		},
	}
	if err := scmeta.AddFinalizer(binding, v1alpha1.FinalizerServiceCatalog); err != nil {
		t.Fatalf("Finalizer error: %v", err)
	}
	if err := testController.reconcileServiceInstanceCredential(binding); err != nil {
		t.Fatalf("reconcileServiceInstanceCredential should not have returned an error: %v", err)
	}

	actions := fakeCatalogClient.Actions()
	assertNumberOfActions(t, actions, 1)
	updatedServiceInstanceCredential := assertUpdateStatus(t, actions[0], binding)
	assertServiceInstanceCredentialReadyFalse(t, updatedServiceInstanceCredential)
	assertServiceInstanceCredentialCondition(t, updatedServiceInstanceCredential, v1alpha1.ServiceInstanceCredentialConditionFailed, v1alpha1.ConditionTrue)
	assertServiceInstanceCredentialOperationStartTimeSet(t, updatedServiceInstanceCredential, false)

	events := getRecordedEvents(testController)
	expectedEvent := api.EventTypeWarning + " " + errorUnbindCallReason + " " + `Error unbinding ServiceInstanceCredential "test-binding/test-ns" for ServiceInstance "test-ns/test-instance" of ServiceClass "test-serviceclass" at ServiceBroker "test-broker": Status: 410; ErrorMessage: <nil>; Description: <nil>; ResponseError: <nil>`
	if 1 != len(events) {
		t.Fatalf("Did not record expected event, expecting: %v", expectedEvent)
	}
	if e, a := expectedEvent, events[0]; e != a {
		t.Fatalf("Received unexpected event: %v, expecting: %v", a, e)
	}
}

<<<<<<< HEAD
// TestReconcileBindingSuccessOnFinalRetry verifies that reconciliation can
// succeed on the last attempt before timing out of the retry loop
func TestReconcileBindingSuccessOnFinalRetry(t *testing.T) {
	fakeKubeClient, fakeCatalogClient, fakeServiceBrokerClient, testController, sharedInformers := newTestController(t, fakeosb.FakeClientConfiguration{
		BindReaction: &fakeosb.BindReaction{
			Response: &osb.BindResponse{
				Credentials: map[string]interface{}{
					"a": "b",
					"c": "d",
				},
			},
		},
	})

	addGetNamespaceReaction(fakeKubeClient)
	addGetSecretNotFoundReaction(fakeKubeClient)

	sharedInformers.ServiceBrokers().Informer().GetStore().Add(getTestServiceBroker())
	sharedInformers.ServiceClasses().Informer().GetStore().Add(getTestServiceClass())
	sharedInformers.ServiceInstances().Informer().GetStore().Add(getTestServiceInstanceWithStatus(v1alpha1.ConditionTrue))

	binding := getTestServiceInstanceCredential()
	startTime := metav1.NewTime(time.Now().Add(-7 * 24 * time.Hour))
	binding.Status.OperationStartTime = &startTime

	if err := testController.reconcileServiceInstanceCredential(binding); err != nil {
		t.Fatalf("a valid binding should not fail: %v", err)
	}

	brokerActions := fakeServiceBrokerClient.Actions()
	assertNumberOfServiceBrokerActions(t, brokerActions, 1)
	assertBind(t, brokerActions[0], &osb.BindRequest{
		BindingID:  bindingGUID,
		InstanceID: instanceGUID,
		ServiceID:  serviceClassGUID,
		PlanID:     planGUID,
		AppGUID:    strPtr(testNsUID),
		BindResource: &osb.BindResource{
			AppGUID: strPtr(testNsUID),
		},
	})

	actions := fakeCatalogClient.Actions()
	assertNumberOfActions(t, actions, 1)
	updatedServiceInstanceCredential := assertUpdateStatus(t, actions[0], binding).(*v1alpha1.ServiceInstanceCredential)
	assertServiceInstanceCredentialReadyTrue(t, updatedServiceInstanceCredential)
	assertServiceInstanceCredentialOperationStartTimeSet(t, updatedServiceInstanceCredential, false)

	events := getRecordedEvents(testController)
	assertNumEvents(t, events, 1)

	expectedEvent := api.EventTypeNormal + " " + successInjectedBindResultReason + " " + successInjectedBindResultMessage
	if e, a := expectedEvent, events[0]; e != a {
		t.Fatalf("Received unexpected event: %v", a)
	}
}

// TestReconcileBindingFailureOnFinalRetry verifies that reconciliation
// completes in the event of an error after the retry duration elapses.
func TestReconcileBindingFailureOnFinalRetry(t *testing.T) {
	_, fakeCatalogClient, _, testController, sharedInformers := newTestController(t, fakeosb.FakeClientConfiguration{
		BindReaction: &fakeosb.BindReaction{
			Response: &osb.BindResponse{
				Credentials: map[string]interface{}{
					"a": "b",
					"c": "d",
				},
			},
			Error: fakeosb.UnexpectedActionError(),
		},
	})

	sharedInformers.ServiceBrokers().Informer().GetStore().Add(getTestServiceBroker())
	sharedInformers.ServiceClasses().Informer().GetStore().Add(getTestServiceClass())
	sharedInformers.ServiceInstances().Informer().GetStore().Add(getTestServiceInstanceWithStatus(v1alpha1.ConditionTrue))

	binding := getTestServiceInstanceCredential()
	startTime := metav1.NewTime(time.Now().Add(-7 * 24 * time.Hour))
	binding.Status.OperationStartTime = &startTime

	if err := testController.reconcileServiceInstanceCredential(binding); err != nil {
		t.Fatalf("Should have return no error because the retry duration has elapsed: %v", err)
	}

	actions := fakeCatalogClient.Actions()
	assertNumberOfActions(t, actions, 1)
	updatedServiceInstanceCredential := assertUpdateStatus(t, actions[0], binding).(*v1alpha1.ServiceInstanceCredential)
	assertServiceInstanceCredentialReadyFalse(t, updatedServiceInstanceCredential)
	assertServiceInstanceCredentialCondition(t, updatedServiceInstanceCredential, v1alpha1.ServiceInstanceCredentialConditionFailed, v1alpha1.ConditionTrue, errorReconciliationRetryTimeoutReason)
	assertServiceInstanceCredentialOperationStartTimeSet(t, updatedServiceInstanceCredential, false)

	expectedEventPrefixes := []string{
		api.EventTypeWarning + " " + errorBindCallReason,
		api.EventTypeWarning + " " + errorReconciliationRetryTimeoutReason,
	}
	events := getRecordedEvents(testController)
	assertNumEvents(t, events, len(expectedEventPrefixes))

	for i, e := range expectedEventPrefixes {
		a := events[i]
		if !strings.HasPrefix(a, e) {
			t.Fatalf("Received unexpected event:\n  expected prefix: %v\n  got: %v", e, a)
		}
	}
}

// TestReconcileBindingWithSecretConflictDeleteAfterFinalRetry tests
// reconcileBinding to ensure a binding with an existing secret not owned by the
// bindings is deleted after the retry duration elapses.
func TestReconcileBindingWithSecretConflictDeleteAfterFinalRetry(t *testing.T) {
	fakeKubeClient, fakeCatalogClient, fakeServiceBrokerClient, testController, sharedInformers := newTestController(t, fakeosb.FakeClientConfiguration{
		BindReaction: &fakeosb.BindReaction{
			Response: &osb.BindResponse{
				Credentials: map[string]interface{}{
					"a": "b",
					"c": "d",
				},
			},
		},
	})

	addGetNamespaceReaction(fakeKubeClient)
	// existing Secret with nil controllerRef
	addGetSecretReaction(fakeKubeClient, &v1.Secret{
		ObjectMeta: metav1.ObjectMeta{Name: testServiceInstanceCredentialName, Namespace: testNamespace},
	})

	sharedInformers.ServiceBrokers().Informer().GetStore().Add(getTestServiceBroker())
	sharedInformers.ServiceClasses().Informer().GetStore().Add(getTestServiceClass())
	sharedInformers.ServiceInstances().Informer().GetStore().Add(getTestServiceInstanceWithStatus(v1alpha1.ConditionTrue))

	binding := &v1alpha1.ServiceInstanceCredential{
		ObjectMeta: metav1.ObjectMeta{
			Name:       testServiceInstanceCredentialName,
			Namespace:  testNamespace,
			Generation: 1,
		},
		Spec: v1alpha1.ServiceInstanceCredentialSpec{
			ServiceInstanceRef: v1.LocalObjectReference{Name: testServiceInstanceName},
			ExternalID:         bindingGUID,
			SecretName:         testServiceInstanceCredentialSecretName,
		},
	}
	startTime := metav1.NewTime(time.Now().Add(-7 * 24 * time.Hour))
	binding.Status.OperationStartTime = &startTime

	if err := testController.reconcileServiceInstanceCredential(binding); err != nil {
		t.Fatalf("reconciliation should complete since the retry duration has elapsed: %v", err)
	}

	brokerActions := fakeServiceBrokerClient.Actions()
	assertNumberOfServiceBrokerActions(t, brokerActions, 1)
	assertBind(t, brokerActions[0], &osb.BindRequest{
		BindingID:  bindingGUID,
		InstanceID: instanceGUID,
		ServiceID:  serviceClassGUID,
		PlanID:     planGUID,
		AppGUID:    strPtr(testNsUID),
		BindResource: &osb.BindResource{
			AppGUID: strPtr(testNsUID),
		},
	})

	actions := fakeCatalogClient.Actions()
	assertNumberOfActions(t, actions, 2)

	updatedServiceInstanceCredential := assertUpdateStatus(t, actions[0], binding).(*v1alpha1.ServiceInstanceCredential)
	assertServiceInstanceCredentialReadyFalse(t, updatedServiceInstanceCredential)

	assertDelete(t, actions[1], binding)

	kubeActions := fakeKubeClient.Actions()
	assertNumberOfActions(t, kubeActions, 2)

	// first action is a get on the namespace
	// second action is a get on the secret
	action := kubeActions[1].(clientgotesting.GetAction)
	if e, a := "get", action.GetVerb(); e != a {
		t.Fatalf("Unexpected verb on action; expected %v, got %v", e, a)
	}
	if e, a := "secrets", action.GetResource().Resource; e != a {
		t.Fatalf("Unexpected resource on action; expected %v, got %v", e, a)
	}

	expectedEventPrefixes := []string{
		api.EventTypeWarning + " " + errorInjectingBindResultReason,
		api.EventTypeWarning + " " + errorReconciliationRetryTimeoutReason,
	}
	events := getRecordedEvents(testController)
	assertNumEvents(t, events, len(expectedEventPrefixes))
	for i, e := range expectedEventPrefixes {
		if a := events[i]; !strings.HasPrefix(a, e) {
			t.Fatalf("Received unexpected event:\n  expected prefix: %v\n  got: %v", e, a)
		}
=======
func TestReconcileBindingUsingOriginatingIdentity(t *testing.T) {
	for _, tc := range originatingIdentityTestCases {
		func() {
			if tc.enableOriginatingIdentity {
				utilfeature.DefaultFeatureGate.Set(fmt.Sprintf("%v=true", scfeatures.OriginatingIdentity))
				defer utilfeature.DefaultFeatureGate.Set(fmt.Sprintf("%v=false", scfeatures.OriginatingIdentity))
			}

			fakeKubeClient, _, fakeBrokerClient, testController, sharedInformers := newTestController(t, fakeosb.FakeClientConfiguration{
				BindReaction: &fakeosb.BindReaction{
					Response: &osb.BindResponse{},
				},
			})

			addGetNamespaceReaction(fakeKubeClient)
			addGetSecretNotFoundReaction(fakeKubeClient)

			sharedInformers.ServiceBrokers().Informer().GetStore().Add(getTestServiceBroker())
			sharedInformers.ServiceClasses().Informer().GetStore().Add(getTestServiceClass())
			sharedInformers.ServiceInstances().Informer().GetStore().Add(getTestServiceInstanceWithStatus(v1alpha1.ConditionTrue))

			binding := getTestServiceInstanceCredential()
			if tc.includeUserInfo {
				binding.Spec.UserInfo = testUserInfo
			}

			err := testController.reconcileServiceInstanceCredential(binding)
			if err != nil {
				t.Fatalf("%v: a valid binding should not fail: %v", tc.name, err)
			}

			brokerActions := fakeBrokerClient.Actions()
			assertNumberOfServiceBrokerActions(t, brokerActions, 1)
			actualRequest, ok := brokerActions[0].Request.(*osb.BindRequest)
			if !ok {
				t.Errorf("%v: unexpected request type; expected %T, got %T", tc.name, &osb.BindRequest{}, actualRequest)
				return
			}
			var expectedOriginatingIdentity *osb.AlphaOriginatingIdentity
			if tc.expectedOriginatingIdentity {
				expectedOriginatingIdentity = testOriginatingIdentity
			}
			assertOriginatingIdentity(t, expectedOriginatingIdentity, actualRequest.OriginatingIdentity)
		}()
	}
}

func TestReconcileBindingDeleteUsingOriginatingIdentity(t *testing.T) {
	for _, tc := range originatingIdentityTestCases {
		func() {
			if tc.enableOriginatingIdentity {
				err := utilfeature.DefaultFeatureGate.Set(fmt.Sprintf("%v=true", scfeatures.OriginatingIdentity))
				if err != nil {
					t.Fatalf("Failed to enable originating identity feature: %v", err)
				}
				defer utilfeature.DefaultFeatureGate.Set(fmt.Sprintf("%v=false", scfeatures.OriginatingIdentity))
			}

			fakeKubeClient, _, fakeBrokerClient, testController, sharedInformers := newTestController(t, fakeosb.FakeClientConfiguration{
				UnbindReaction: &fakeosb.UnbindReaction{},
			})

			addGetNamespaceReaction(fakeKubeClient)
			addGetSecretNotFoundReaction(fakeKubeClient)

			sharedInformers.ServiceBrokers().Informer().GetStore().Add(getTestServiceBroker())
			sharedInformers.ServiceClasses().Informer().GetStore().Add(getTestServiceClass())
			sharedInformers.ServiceInstances().Informer().GetStore().Add(getTestServiceInstanceWithStatus(v1alpha1.ConditionTrue))

			binding := getTestServiceInstanceCredential()
			binding.DeletionTimestamp = &metav1.Time{}
			binding.Finalizers = []string{v1alpha1.FinalizerServiceCatalog}
			if tc.includeUserInfo {
				binding.Spec.UserInfo = testUserInfo
			}

			err := testController.reconcileServiceInstanceCredential(binding)
			if err != nil {
				t.Fatalf("%v: a valid binding should not fail: %v", tc.name, err)
			}

			brokerActions := fakeBrokerClient.Actions()
			assertNumberOfServiceBrokerActions(t, brokerActions, 1)
			actualRequest, ok := brokerActions[0].Request.(*osb.UnbindRequest)
			if !ok {
				t.Errorf("%v: unexpected request type; expected %T, got %T", tc.name, &osb.UnbindRequest{}, actualRequest)
				return
			}
			var expectedOriginatingIdentity *osb.AlphaOriginatingIdentity
			if tc.expectedOriginatingIdentity {
				expectedOriginatingIdentity = testOriginatingIdentity
			}
			assertOriginatingIdentity(t, expectedOriginatingIdentity, actualRequest.OriginatingIdentity)
		}()
>>>>>>> acf8fabc
	}
}<|MERGE_RESOLUTION|>--- conflicted
+++ resolved
@@ -1493,202 +1493,6 @@
 	}
 }
 
-<<<<<<< HEAD
-// TestReconcileBindingSuccessOnFinalRetry verifies that reconciliation can
-// succeed on the last attempt before timing out of the retry loop
-func TestReconcileBindingSuccessOnFinalRetry(t *testing.T) {
-	fakeKubeClient, fakeCatalogClient, fakeServiceBrokerClient, testController, sharedInformers := newTestController(t, fakeosb.FakeClientConfiguration{
-		BindReaction: &fakeosb.BindReaction{
-			Response: &osb.BindResponse{
-				Credentials: map[string]interface{}{
-					"a": "b",
-					"c": "d",
-				},
-			},
-		},
-	})
-
-	addGetNamespaceReaction(fakeKubeClient)
-	addGetSecretNotFoundReaction(fakeKubeClient)
-
-	sharedInformers.ServiceBrokers().Informer().GetStore().Add(getTestServiceBroker())
-	sharedInformers.ServiceClasses().Informer().GetStore().Add(getTestServiceClass())
-	sharedInformers.ServiceInstances().Informer().GetStore().Add(getTestServiceInstanceWithStatus(v1alpha1.ConditionTrue))
-
-	binding := getTestServiceInstanceCredential()
-	startTime := metav1.NewTime(time.Now().Add(-7 * 24 * time.Hour))
-	binding.Status.OperationStartTime = &startTime
-
-	if err := testController.reconcileServiceInstanceCredential(binding); err != nil {
-		t.Fatalf("a valid binding should not fail: %v", err)
-	}
-
-	brokerActions := fakeServiceBrokerClient.Actions()
-	assertNumberOfServiceBrokerActions(t, brokerActions, 1)
-	assertBind(t, brokerActions[0], &osb.BindRequest{
-		BindingID:  bindingGUID,
-		InstanceID: instanceGUID,
-		ServiceID:  serviceClassGUID,
-		PlanID:     planGUID,
-		AppGUID:    strPtr(testNsUID),
-		BindResource: &osb.BindResource{
-			AppGUID: strPtr(testNsUID),
-		},
-	})
-
-	actions := fakeCatalogClient.Actions()
-	assertNumberOfActions(t, actions, 1)
-	updatedServiceInstanceCredential := assertUpdateStatus(t, actions[0], binding).(*v1alpha1.ServiceInstanceCredential)
-	assertServiceInstanceCredentialReadyTrue(t, updatedServiceInstanceCredential)
-	assertServiceInstanceCredentialOperationStartTimeSet(t, updatedServiceInstanceCredential, false)
-
-	events := getRecordedEvents(testController)
-	assertNumEvents(t, events, 1)
-
-	expectedEvent := api.EventTypeNormal + " " + successInjectedBindResultReason + " " + successInjectedBindResultMessage
-	if e, a := expectedEvent, events[0]; e != a {
-		t.Fatalf("Received unexpected event: %v", a)
-	}
-}
-
-// TestReconcileBindingFailureOnFinalRetry verifies that reconciliation
-// completes in the event of an error after the retry duration elapses.
-func TestReconcileBindingFailureOnFinalRetry(t *testing.T) {
-	_, fakeCatalogClient, _, testController, sharedInformers := newTestController(t, fakeosb.FakeClientConfiguration{
-		BindReaction: &fakeosb.BindReaction{
-			Response: &osb.BindResponse{
-				Credentials: map[string]interface{}{
-					"a": "b",
-					"c": "d",
-				},
-			},
-			Error: fakeosb.UnexpectedActionError(),
-		},
-	})
-
-	sharedInformers.ServiceBrokers().Informer().GetStore().Add(getTestServiceBroker())
-	sharedInformers.ServiceClasses().Informer().GetStore().Add(getTestServiceClass())
-	sharedInformers.ServiceInstances().Informer().GetStore().Add(getTestServiceInstanceWithStatus(v1alpha1.ConditionTrue))
-
-	binding := getTestServiceInstanceCredential()
-	startTime := metav1.NewTime(time.Now().Add(-7 * 24 * time.Hour))
-	binding.Status.OperationStartTime = &startTime
-
-	if err := testController.reconcileServiceInstanceCredential(binding); err != nil {
-		t.Fatalf("Should have return no error because the retry duration has elapsed: %v", err)
-	}
-
-	actions := fakeCatalogClient.Actions()
-	assertNumberOfActions(t, actions, 1)
-	updatedServiceInstanceCredential := assertUpdateStatus(t, actions[0], binding).(*v1alpha1.ServiceInstanceCredential)
-	assertServiceInstanceCredentialReadyFalse(t, updatedServiceInstanceCredential)
-	assertServiceInstanceCredentialCondition(t, updatedServiceInstanceCredential, v1alpha1.ServiceInstanceCredentialConditionFailed, v1alpha1.ConditionTrue, errorReconciliationRetryTimeoutReason)
-	assertServiceInstanceCredentialOperationStartTimeSet(t, updatedServiceInstanceCredential, false)
-
-	expectedEventPrefixes := []string{
-		api.EventTypeWarning + " " + errorBindCallReason,
-		api.EventTypeWarning + " " + errorReconciliationRetryTimeoutReason,
-	}
-	events := getRecordedEvents(testController)
-	assertNumEvents(t, events, len(expectedEventPrefixes))
-
-	for i, e := range expectedEventPrefixes {
-		a := events[i]
-		if !strings.HasPrefix(a, e) {
-			t.Fatalf("Received unexpected event:\n  expected prefix: %v\n  got: %v", e, a)
-		}
-	}
-}
-
-// TestReconcileBindingWithSecretConflictDeleteAfterFinalRetry tests
-// reconcileBinding to ensure a binding with an existing secret not owned by the
-// bindings is deleted after the retry duration elapses.
-func TestReconcileBindingWithSecretConflictDeleteAfterFinalRetry(t *testing.T) {
-	fakeKubeClient, fakeCatalogClient, fakeServiceBrokerClient, testController, sharedInformers := newTestController(t, fakeosb.FakeClientConfiguration{
-		BindReaction: &fakeosb.BindReaction{
-			Response: &osb.BindResponse{
-				Credentials: map[string]interface{}{
-					"a": "b",
-					"c": "d",
-				},
-			},
-		},
-	})
-
-	addGetNamespaceReaction(fakeKubeClient)
-	// existing Secret with nil controllerRef
-	addGetSecretReaction(fakeKubeClient, &v1.Secret{
-		ObjectMeta: metav1.ObjectMeta{Name: testServiceInstanceCredentialName, Namespace: testNamespace},
-	})
-
-	sharedInformers.ServiceBrokers().Informer().GetStore().Add(getTestServiceBroker())
-	sharedInformers.ServiceClasses().Informer().GetStore().Add(getTestServiceClass())
-	sharedInformers.ServiceInstances().Informer().GetStore().Add(getTestServiceInstanceWithStatus(v1alpha1.ConditionTrue))
-
-	binding := &v1alpha1.ServiceInstanceCredential{
-		ObjectMeta: metav1.ObjectMeta{
-			Name:       testServiceInstanceCredentialName,
-			Namespace:  testNamespace,
-			Generation: 1,
-		},
-		Spec: v1alpha1.ServiceInstanceCredentialSpec{
-			ServiceInstanceRef: v1.LocalObjectReference{Name: testServiceInstanceName},
-			ExternalID:         bindingGUID,
-			SecretName:         testServiceInstanceCredentialSecretName,
-		},
-	}
-	startTime := metav1.NewTime(time.Now().Add(-7 * 24 * time.Hour))
-	binding.Status.OperationStartTime = &startTime
-
-	if err := testController.reconcileServiceInstanceCredential(binding); err != nil {
-		t.Fatalf("reconciliation should complete since the retry duration has elapsed: %v", err)
-	}
-
-	brokerActions := fakeServiceBrokerClient.Actions()
-	assertNumberOfServiceBrokerActions(t, brokerActions, 1)
-	assertBind(t, brokerActions[0], &osb.BindRequest{
-		BindingID:  bindingGUID,
-		InstanceID: instanceGUID,
-		ServiceID:  serviceClassGUID,
-		PlanID:     planGUID,
-		AppGUID:    strPtr(testNsUID),
-		BindResource: &osb.BindResource{
-			AppGUID: strPtr(testNsUID),
-		},
-	})
-
-	actions := fakeCatalogClient.Actions()
-	assertNumberOfActions(t, actions, 2)
-
-	updatedServiceInstanceCredential := assertUpdateStatus(t, actions[0], binding).(*v1alpha1.ServiceInstanceCredential)
-	assertServiceInstanceCredentialReadyFalse(t, updatedServiceInstanceCredential)
-
-	assertDelete(t, actions[1], binding)
-
-	kubeActions := fakeKubeClient.Actions()
-	assertNumberOfActions(t, kubeActions, 2)
-
-	// first action is a get on the namespace
-	// second action is a get on the secret
-	action := kubeActions[1].(clientgotesting.GetAction)
-	if e, a := "get", action.GetVerb(); e != a {
-		t.Fatalf("Unexpected verb on action; expected %v, got %v", e, a)
-	}
-	if e, a := "secrets", action.GetResource().Resource; e != a {
-		t.Fatalf("Unexpected resource on action; expected %v, got %v", e, a)
-	}
-
-	expectedEventPrefixes := []string{
-		api.EventTypeWarning + " " + errorInjectingBindResultReason,
-		api.EventTypeWarning + " " + errorReconciliationRetryTimeoutReason,
-	}
-	events := getRecordedEvents(testController)
-	assertNumEvents(t, events, len(expectedEventPrefixes))
-	for i, e := range expectedEventPrefixes {
-		if a := events[i]; !strings.HasPrefix(a, e) {
-			t.Fatalf("Received unexpected event:\n  expected prefix: %v\n  got: %v", e, a)
-		}
-=======
 func TestReconcileBindingUsingOriginatingIdentity(t *testing.T) {
 	for _, tc := range originatingIdentityTestCases {
 		func() {
@@ -1783,6 +1587,202 @@
 			}
 			assertOriginatingIdentity(t, expectedOriginatingIdentity, actualRequest.OriginatingIdentity)
 		}()
->>>>>>> acf8fabc
+	}
+}
+
+// TestReconcileBindingSuccessOnFinalRetry verifies that reconciliation can
+// succeed on the last attempt before timing out of the retry loop
+func TestReconcileBindingSuccessOnFinalRetry(t *testing.T) {
+	fakeKubeClient, fakeCatalogClient, fakeServiceBrokerClient, testController, sharedInformers := newTestController(t, fakeosb.FakeClientConfiguration{
+		BindReaction: &fakeosb.BindReaction{
+			Response: &osb.BindResponse{
+				Credentials: map[string]interface{}{
+					"a": "b",
+					"c": "d",
+				},
+			},
+		},
+	})
+
+	addGetNamespaceReaction(fakeKubeClient)
+	addGetSecretNotFoundReaction(fakeKubeClient)
+
+	sharedInformers.ServiceBrokers().Informer().GetStore().Add(getTestServiceBroker())
+	sharedInformers.ServiceClasses().Informer().GetStore().Add(getTestServiceClass())
+	sharedInformers.ServiceInstances().Informer().GetStore().Add(getTestServiceInstanceWithStatus(v1alpha1.ConditionTrue))
+
+	binding := getTestServiceInstanceCredential()
+	startTime := metav1.NewTime(time.Now().Add(-7 * 24 * time.Hour))
+	binding.Status.OperationStartTime = &startTime
+
+	if err := testController.reconcileServiceInstanceCredential(binding); err != nil {
+		t.Fatalf("a valid binding should not fail: %v", err)
+	}
+
+	brokerActions := fakeServiceBrokerClient.Actions()
+	assertNumberOfServiceBrokerActions(t, brokerActions, 1)
+	assertBind(t, brokerActions[0], &osb.BindRequest{
+		BindingID:  bindingGUID,
+		InstanceID: instanceGUID,
+		ServiceID:  serviceClassGUID,
+		PlanID:     planGUID,
+		AppGUID:    strPtr(testNsUID),
+		BindResource: &osb.BindResource{
+			AppGUID: strPtr(testNsUID),
+		},
+	})
+
+	actions := fakeCatalogClient.Actions()
+	assertNumberOfActions(t, actions, 1)
+	updatedServiceInstanceCredential := assertUpdateStatus(t, actions[0], binding).(*v1alpha1.ServiceInstanceCredential)
+	assertServiceInstanceCredentialReadyTrue(t, updatedServiceInstanceCredential)
+	assertServiceInstanceCredentialOperationStartTimeSet(t, updatedServiceInstanceCredential, false)
+
+	events := getRecordedEvents(testController)
+	assertNumEvents(t, events, 1)
+
+	expectedEvent := api.EventTypeNormal + " " + successInjectedBindResultReason + " " + successInjectedBindResultMessage
+	if e, a := expectedEvent, events[0]; e != a {
+		t.Fatalf("Received unexpected event: %v", a)
+	}
+}
+
+// TestReconcileBindingFailureOnFinalRetry verifies that reconciliation
+// completes in the event of an error after the retry duration elapses.
+func TestReconcileBindingFailureOnFinalRetry(t *testing.T) {
+	_, fakeCatalogClient, _, testController, sharedInformers := newTestController(t, fakeosb.FakeClientConfiguration{
+		BindReaction: &fakeosb.BindReaction{
+			Response: &osb.BindResponse{
+				Credentials: map[string]interface{}{
+					"a": "b",
+					"c": "d",
+				},
+			},
+			Error: fakeosb.UnexpectedActionError(),
+		},
+	})
+
+	sharedInformers.ServiceBrokers().Informer().GetStore().Add(getTestServiceBroker())
+	sharedInformers.ServiceClasses().Informer().GetStore().Add(getTestServiceClass())
+	sharedInformers.ServiceInstances().Informer().GetStore().Add(getTestServiceInstanceWithStatus(v1alpha1.ConditionTrue))
+
+	binding := getTestServiceInstanceCredential()
+	startTime := metav1.NewTime(time.Now().Add(-7 * 24 * time.Hour))
+	binding.Status.OperationStartTime = &startTime
+
+	if err := testController.reconcileServiceInstanceCredential(binding); err != nil {
+		t.Fatalf("Should have return no error because the retry duration has elapsed: %v", err)
+	}
+
+	actions := fakeCatalogClient.Actions()
+	assertNumberOfActions(t, actions, 1)
+	updatedServiceInstanceCredential := assertUpdateStatus(t, actions[0], binding).(*v1alpha1.ServiceInstanceCredential)
+	assertServiceInstanceCredentialReadyFalse(t, updatedServiceInstanceCredential)
+	assertServiceInstanceCredentialCondition(t, updatedServiceInstanceCredential, v1alpha1.ServiceInstanceCredentialConditionFailed, v1alpha1.ConditionTrue, errorReconciliationRetryTimeoutReason)
+	assertServiceInstanceCredentialOperationStartTimeSet(t, updatedServiceInstanceCredential, false)
+
+	expectedEventPrefixes := []string{
+		api.EventTypeWarning + " " + errorBindCallReason,
+		api.EventTypeWarning + " " + errorReconciliationRetryTimeoutReason,
+	}
+	events := getRecordedEvents(testController)
+	assertNumEvents(t, events, len(expectedEventPrefixes))
+
+	for i, e := range expectedEventPrefixes {
+		a := events[i]
+		if !strings.HasPrefix(a, e) {
+			t.Fatalf("Received unexpected event:\n  expected prefix: %v\n  got: %v", e, a)
+		}
+	}
+}
+
+// TestReconcileBindingWithSecretConflictDeleteAfterFinalRetry tests
+// reconcileBinding to ensure a binding with an existing secret not owned by the
+// bindings is deleted after the retry duration elapses.
+func TestReconcileBindingWithSecretConflictDeleteAfterFinalRetry(t *testing.T) {
+	fakeKubeClient, fakeCatalogClient, fakeServiceBrokerClient, testController, sharedInformers := newTestController(t, fakeosb.FakeClientConfiguration{
+		BindReaction: &fakeosb.BindReaction{
+			Response: &osb.BindResponse{
+				Credentials: map[string]interface{}{
+					"a": "b",
+					"c": "d",
+				},
+			},
+		},
+	})
+
+	addGetNamespaceReaction(fakeKubeClient)
+	// existing Secret with nil controllerRef
+	addGetSecretReaction(fakeKubeClient, &v1.Secret{
+		ObjectMeta: metav1.ObjectMeta{Name: testServiceInstanceCredentialName, Namespace: testNamespace},
+	})
+
+	sharedInformers.ServiceBrokers().Informer().GetStore().Add(getTestServiceBroker())
+	sharedInformers.ServiceClasses().Informer().GetStore().Add(getTestServiceClass())
+	sharedInformers.ServiceInstances().Informer().GetStore().Add(getTestServiceInstanceWithStatus(v1alpha1.ConditionTrue))
+
+	binding := &v1alpha1.ServiceInstanceCredential{
+		ObjectMeta: metav1.ObjectMeta{
+			Name:       testServiceInstanceCredentialName,
+			Namespace:  testNamespace,
+			Generation: 1,
+		},
+		Spec: v1alpha1.ServiceInstanceCredentialSpec{
+			ServiceInstanceRef: v1.LocalObjectReference{Name: testServiceInstanceName},
+			ExternalID:         bindingGUID,
+			SecretName:         testServiceInstanceCredentialSecretName,
+		},
+	}
+	startTime := metav1.NewTime(time.Now().Add(-7 * 24 * time.Hour))
+	binding.Status.OperationStartTime = &startTime
+
+	if err := testController.reconcileServiceInstanceCredential(binding); err != nil {
+		t.Fatalf("reconciliation should complete since the retry duration has elapsed: %v", err)
+	}
+
+	brokerActions := fakeServiceBrokerClient.Actions()
+	assertNumberOfServiceBrokerActions(t, brokerActions, 1)
+	assertBind(t, brokerActions[0], &osb.BindRequest{
+		BindingID:  bindingGUID,
+		InstanceID: instanceGUID,
+		ServiceID:  serviceClassGUID,
+		PlanID:     planGUID,
+		AppGUID:    strPtr(testNsUID),
+		BindResource: &osb.BindResource{
+			AppGUID: strPtr(testNsUID),
+		},
+	})
+
+	actions := fakeCatalogClient.Actions()
+	assertNumberOfActions(t, actions, 2)
+
+	updatedServiceInstanceCredential := assertUpdateStatus(t, actions[0], binding).(*v1alpha1.ServiceInstanceCredential)
+	assertServiceInstanceCredentialReadyFalse(t, updatedServiceInstanceCredential)
+
+	assertDelete(t, actions[1], binding)
+
+	kubeActions := fakeKubeClient.Actions()
+	assertNumberOfActions(t, kubeActions, 2)
+
+	// first action is a get on the namespace
+	// second action is a get on the secret
+	action := kubeActions[1].(clientgotesting.GetAction)
+	if e, a := "get", action.GetVerb(); e != a {
+		t.Fatalf("Unexpected verb on action; expected %v, got %v", e, a)
+	}
+	if e, a := "secrets", action.GetResource().Resource; e != a {
+		t.Fatalf("Unexpected resource on action; expected %v, got %v", e, a)
+	}
+
+	expectedEventPrefixes := []string{
+		api.EventTypeWarning + " " + errorInjectingBindResultReason,
+		api.EventTypeWarning + " " + errorReconciliationRetryTimeoutReason,
+	}
+	events := getRecordedEvents(testController)
+	assertNumEvents(t, events, len(expectedEventPrefixes))
+	for i, e := range expectedEventPrefixes {
+		if a := events[i]; !strings.HasPrefix(a, e) {
+			t.Fatalf("Received unexpected event:\n  expected prefix: %v\n  got: %v", e, a)
+		}
 	}
 }